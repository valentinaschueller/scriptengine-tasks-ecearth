"""setup.py for package ece-4-monitoring."""

import os
import codecs
import setuptools

def read(rel_path):
    """
    Helper function to read file in relative path.
    """
    here = os.path.abspath(os.path.dirname(__file__))
    with codecs.open(os.path.join(here, rel_path), "r") as fp:
        return fp.read()

def get_version(rel_path):
    """
    Helper function to get package version.
    """
    for line in read(rel_path).splitlines():
        if line.startswith("__version__"):
            delim = '"' if '"' in line else "'"
            return line.split(delim)[1]

setuptools.setup(
    name="scriptengine-tasks-ecearth",
<<<<<<< HEAD
    version=get_version("scriptengine/tasks/monitoring/version.py"),
=======
    version=get_version("scriptengine/tasks/ecearth/version.py"),
>>>>>>> 5a75b626
    author="Valentina Schueller",
    author_email="valentina.schueller@gmail.com",
    description="ScriptEngine tasks for monitoring the EC-Earth climate model",
    long_description=read("README.md"),
    long_description_content_type="text/markdown",
    url="https://github.com/valentinaschueller/ece-4-monitoring",
    packages=[
        "helpers",
        "scriptengine.tasks.ecearth",
        "scriptengine.tasks.ecearth.monitoring",
        "tests",
    ],
    classifiers=[
        "Programming Language :: Python :: 3",
        "License :: OSI Approved :: GNU General Public License v3 or later (GPLv3+)",
        "Operating System :: OS Independent",
    ],
    python_requires=">=3.6",
    install_requires=[
        "scriptengine>=0.5",
        "pyYAML>=5.1",
        "netCDF4>=1.5"
    ],
)<|MERGE_RESOLUTION|>--- conflicted
+++ resolved
@@ -23,11 +23,7 @@
 
 setuptools.setup(
     name="scriptengine-tasks-ecearth",
-<<<<<<< HEAD
-    version=get_version("scriptengine/tasks/monitoring/version.py"),
-=======
     version=get_version("scriptengine/tasks/ecearth/version.py"),
->>>>>>> 5a75b626
     author="Valentina Schueller",
     author_email="valentina.schueller@gmail.com",
     description="ScriptEngine tasks for monitoring the EC-Earth climate model",
