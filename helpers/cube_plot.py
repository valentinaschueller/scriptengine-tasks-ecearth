"""Helper module to plot Iris monitoring cubes."""

import os
import imageio

import math
import iris.quickplot as qplt
import matplotlib.pyplot as plt
import cftime
import numpy as np

from helpers.file_handling import cd
import helpers.map_type_handling as type_handling
from helpers.exceptions import InvalidMapTypeException

def _title(name, units=None):
    """
    Create Plot/Axis Title from Iris cube/coordinate

    Slight variance on _title() in iris/quickplot.py.
    """
    title = name.replace("_", " ").title()
    unit_text = fmt_units(units)
    if unit_text:
        title += " / {}".format(unit_text)
    return title

def fmt_units(units):
    """Format Cube Units as String"""
    if not (
            units is None
            or units.is_unknown()
            or units.is_no_unit()
        ):
        if qplt._use_symbol(units):
            return units.symbol
        else:
            return units
    else:
        return None


def plot_time_series(ts_cube, dst_folder, dst_file):
    """
    Plot a monitoring time series cube.
    """
    time_coord = ts_cube.coord('time')
    dates = cftime.num2pydate(time_coord.points, time_coord.units.name)

    fmt_dates = []
    for date in dates:
        fmt_dates.append(date.year)
    if len(set(fmt_dates)) != len(fmt_dates):
        fmt_dates = []
        for date in dates:
            fmt_dates.append(date.strftime("%Y-%m"))

    fig = plt.figure(figsize=(6, 4), dpi=300)
    ax = fig.add_subplot(1, 1, 1)
    ax.plot(fmt_dates, ts_cube.data, marker='o')
    fig.autofmt_xdate()
    minor_step = math.ceil(len(fmt_dates) / 40)
    if len(fmt_dates) < 10:
        major_step = minor_step
    elif len(fmt_dates) < 20:
        major_step = 2*minor_step
    else:
        major_step = 3*minor_step
    ax.set_xticks(fmt_dates[::major_step])
    ax.set_xticks(fmt_dates[::minor_step], minor=True)
    ax.set_xticklabels(fmt_dates[::major_step])
    ax.ticklabel_format(axis='y', style='sci', scilimits=(-3, 6), useOffset=False, useMathText=True)
    ax.set_title(_title(ts_cube.long_name))
    ax.set_xlabel(_title(time_coord.name()))
    ax.set_ylabel(_title(ts_cube.name(), ts_cube.units))
    plt.tight_layout()
    with cd(dst_folder):
        fig.savefig(dst_file, bbox_inches="tight")
        plt.close(fig)

def plot_static_map(map_cube, report_folder, base_name):
    """
    Plot a monitoring map cube as a static image.
    """
    map_type = map_cube.attributes['map_type']
    map_handler = type_handling.function_mapper(map_type)
    if not map_handler:
        raise InvalidMapTypeException(map_type)

    unit_text = f"{fmt_units(map_cube.units)}"
    value_range = [
        np.ma.min(map_cube.data),
        np.ma.max(map_cube.data),
    ]
    time_coord = map_cube.coord('time')
    dates = cftime.num2pydate(time_coord.bounds[0], time_coord.units.name)
    start_year = dates[0].strftime("%Y")
    end_year = dates[-1].strftime("%Y")
    plot_title = f"{_title(map_cube.long_name)} {start_year} - {end_year}"
    fig = map_handler(
        map_cube[0],
        title=plot_title,
        value_range=value_range,
        units=unit_text,
    )
    dst = f"./{base_name}-{map_cube.var_name}.png"
    with cd(report_folder):
        fig.savefig(dst, bbox_inches="tight")
        plt.close(fig)
    return dst

def plot_dynamic_map(map_cube, report_folder, base_name):
    """
    Plot a monitoring map cube as an animated GIF.
    """
    png_dir = f"{base_name}-{map_cube.var_name}_frames"
    number_of_time_steps = len(map_cube.coord('time').points)
    with cd(report_folder):
        if not os.path.isdir(png_dir):
            os.mkdir(png_dir)
        number_of_pngs = len(os.listdir(png_dir))

    mean = np.ma.mean(map_cube[0].data)
    delta = abs(np.ma.max(map_cube[0].data)) - abs(mean)
    value_range = [
        mean - 1.3 * delta,
        mean + 1.3 * delta,
    ]
    map_type = map_cube.attributes['map_type']
    map_handler = type_handling.function_mapper(map_type)
    if not map_handler:
        raise InvalidMapTypeException(map_type)
    unit_text = f"{fmt_units(map_cube.units)}"

    dst = f"./{base_name}-{map_cube.var_name}.gif"
    with cd(f"{report_folder}/{png_dir}"):
        for time_step in range(number_of_pngs, number_of_time_steps):
            time_coord = map_cube[time_step].coord('time')
            date = cftime.num2pydate(time_coord.points[0], time_coord.units.name)
            year = date.strftime("%Y")
            plot_title = f"{_title(map_cube.long_name)} {year}"
            fig = map_handler(
                map_cube[time_step],
                title=plot_title,
                value_range=value_range,
                units=unit_text,
            )
<<<<<<< HEAD
            fig.savefig(f"./{base_name}-{map_cube.var_name}-{time_step:03}.png", bbox_inches="tight")
            plt.close(fig)   
=======
            fig.savefig(f"./{base_name}-{time_step:03}.png", bbox_inches="tight")
            plt.close(fig)
>>>>>>> fadf13f3
        images = []
        for file_name in sorted(os.listdir(".")):
            images.append(imageio.imread(file_name))
        imageio.mimsave(f'.{dst}', images, fps=2)
    return dst<|MERGE_RESOLUTION|>--- conflicted
+++ resolved
@@ -145,13 +145,8 @@
                 value_range=value_range,
                 units=unit_text,
             )
-<<<<<<< HEAD
             fig.savefig(f"./{base_name}-{map_cube.var_name}-{time_step:03}.png", bbox_inches="tight")
             plt.close(fig)   
-=======
-            fig.savefig(f"./{base_name}-{time_step:03}.png", bbox_inches="tight")
-            plt.close(fig)
->>>>>>> fadf13f3
         images = []
         for file_name in sorted(os.listdir(".")):
             images.append(imageio.imread(file_name))
